--- conflicted
+++ resolved
@@ -68,16 +68,12 @@
   "settings": {
     "index": {
       "number_of_shards": 1,
-<<<<<<< HEAD
-      "number_of_replicas": 0
-=======
       "number_of_replicas": 0,
       "similarity": {
         "default": {
           "type": "classic"
         }
       }
->>>>>>> c31a7ed5
     }
   }
 }
@@ -146,34 +142,6 @@
 {
   "hits" : {
     "total" : 3,
-<<<<<<< HEAD
-    "max_score" : 0.5036848,
-    "hits" : [ {
-      "_index" : "test_index",
-      "_type" : "test_type",
-      "_id" : "3",
-      "_score" : 0.5036848,
-      "_source" : {
-        "field1" : "bar bar foo foo"
-      }
-    }, {
-      "_index" : "test_index",
-      "_type" : "test_type",
-      "_id" : "1",
-      "_score" : 0.4451987,
-      "_source" : {
-        "field1" : "foo bar"
-      }
-    }, {
-      "_index" : "test_index",
-      "_type" : "test_type",
-      "_id" : "2",
-      "_score" : 0.44072422,
-      "_source" : {
-        "field1" : "foo foo bar bar bar"
-      }
-    } ]
-=======
     "max_score" : 0.70710677,
     "hits" : [
       {
@@ -204,7 +172,6 @@
         }
       }
     ]
->>>>>>> c31a7ed5
   }
 }
 ```
@@ -216,8 +183,6 @@
 
 ## Match Query Explanation
 
-<<<<<<< HEAD
-=======
 ```bash
 curl -s "localhost:9200/test_index/test_type/_search?pretty=true" -d '
 {
@@ -231,40 +196,10 @@
 '
 ```
 
->>>>>>> c31a7ed5
 Note, that explanation is part of Lucene API and doc mentioned in explanation is a Lucene document id and it has nothing to do with Elacticsearch _id field.
 
 ```json
 {
-<<<<<<< HEAD
-  "value": 0.5036848,
-  "description": "weight(field1:foo in 2) [PerFieldSimilarity], result of:",
-  "details": [
-    {
-      "value": 0.5036848,
-      "description": "fieldWeight in 2, product of:",
-      "details": [
-        {
-          "value": 1.4142135,
-          "description": "tf(freq=2.0), with freq of:",
-          "details": [
-            {
-              "value": 2.0,
-              "description": "termFreq=2.0",
-              "details": []
-            }
-          ]
-        },
-        {
-          "value": 0.71231794,
-          "description": "idf(docFreq=3, maxDocs=3)",
-          "details": []
-        },
-        {
-          "value": 0.5,
-          "description": "fieldNorm(doc=2)",
-          "details": []
-=======
   "value" : 0.70710677,
   "description" : "weight(field1:foo in 2) [PerFieldSimilarity], result of:",
   "details" : [
@@ -292,7 +227,6 @@
           "value" : 0.5,
           "description" : "fieldNorm(doc=2)",
           "details" : [ ]
->>>>>>> c31a7ed5
         }
       ]
     }
@@ -502,16 +436,12 @@
   "settings": {
     "index": {
       "number_of_shards": 1,
-<<<<<<< HEAD
-      "number_of_replicas": 0
-=======
       "number_of_replicas": 0,
       "similarity": {
         "default": {
           "type": "classic"
         }
       }
->>>>>>> c31a7ed5
     },
     "similarity": {
       "positionSimilarity": {
@@ -596,10 +526,6 @@
 ```bash
 curl -s "localhost:9200/test_index/test_type/_search?pretty=true" -d '
 {
-<<<<<<< HEAD
-  "explain": false,
-=======
->>>>>>> c31a7ed5
   "query": {
     "match": {
       "field2": "foo"
@@ -655,8 +581,6 @@
 
 ## Match Query Explanation
 
-<<<<<<< HEAD
-=======
 ```bash
 curl -s "localhost:9200/test_index/test_type/_search?pretty=true" -d '
 {
@@ -670,7 +594,6 @@
 '
 ```
 
->>>>>>> c31a7ed5
 Note, that explanation is part of Lucene API and doc mentioned in explanation is a Lucene document id and it has nothing to do with Elacticsearch _id field.
 
 ```json
@@ -691,8 +614,4 @@
     }
   ]
 }
-<<<<<<< HEAD
-```
-=======
-```
->>>>>>> c31a7ed5
+```